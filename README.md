# Kentico Cloud Delivery JavaScript / TypeScript SDK

[![npm version](https://badge.fury.io/js/kentico-cloud-delivery-typescript-sdk.svg)](https://www.npmjs.com/package/kentico-cloud-delivery-typescript-sdk)
[![Build Status](https://api.travis-ci.org/Enngage/KenticoCloudDeliveryTypeScriptSDK.svg?branch=master)](https://travis-ci.org/Enngage/KenticoCloudDeliveryTypeScriptSDK)
[![npm](https://img.shields.io/npm/dt/kentico-cloud-delivery-typescript-sdk.svg)](https://www.npmjs.com/package/kentico-cloud-delivery-typescript-sdk)
[![Forums](https://img.shields.io/badge/chat-on%20forums-orange.svg)](https://forums.kenticocloud.com)
[![Coverage Status](https://coveralls.io/repos/github/Enngage/KenticoCloudDeliveryTypeScriptSDK/badge.svg?branch=master)](https://coveralls.io/github/Enngage/KenticoCloudDeliveryTypeScriptSDK?branch=master)
[![Known Vulnerabilities](https://snyk.io/test/github/enngage/kenticoclouddeliverytypescriptsdk/badge.svg)](https://snyk.io/test/github/enngage/kenticoclouddeliverytypescriptsdk)
[![Dependency Status](https://dependencyci.com/github/Enngage/KenticoCloudDeliveryTypeScriptSDK/badge)](https://dependencyci.com/github/Enngage/KenticoCloudDeliveryTypeScriptSDK)

A client library for retrieving content from [Kentico Cloud](https://kenticocloud.com/) that supports JavaScript and TypeScript.

<table>
<tbody>
<tr>
<th><h3>TypeScript</h3></th><th><h3>JavaScript</h3></th>
</tr>
<tr>
<td><a href="https://github.com/Enngage/KenticoCloudDeliveryTypeScriptSDK/wiki/TypeScript-SDK">Documentation</a></td><td><a href="https://github.com/Enngage/KenticoCloudDeliveryTypeScriptSDK/wiki/JavaScript-SDK">Documentation</a></td>
</tr>
<tr>
<td><a href="https://github.com/Enngage/KenticoCloudDeliveryTypeScriptSDK/wiki/TypeScript-SDK#installation">Quick start</a></td><td><a href="https://github.com/Enngage/KenticoCloudDeliveryTypeScriptSDK/wiki/JavaScript-SDK#installation">Quick start</a></td>
</tr>
<tr>
<th colspan="2">Sample apps</th>
</tr>
<tr>
<td><a href="https://github.com/Enngage/KenticoCloudSampleJavascriptApp">JavaScript app (node.js)</a></td><td><a href="https://github.com/Enngage/KenticoCloudSampleAngularApp">Angular 4 app</a></td>
</tr>
<tr>
<th colspan="2">API documentation</th>
</tr>
<tr>
<td><a href="https://github.com/Enngage/KenticoCloudDeliveryTypeScriptSDK/wiki/TypeScript-SDK#installation#getting-data-observable">Get items (Observable)</a></td><td><a href="https://github.com/Enngage/KenticoCloudDeliveryTypeScriptSDK/wiki/JavaScript-SDK#getting-data-observable">Get items (Observable)</a></td>
</tr>
<tr>
<td><a href="https://github.com/Enngage/KenticoCloudDeliveryTypeScriptSDK/wiki/TypeScript-SDK#getting-data-promise">Get items (Promise)</a></td><td><a href="https://github.com/Enngage/KenticoCloudDeliveryTypeScriptSDK/wiki/JavaScript-SDK#getting-data-promise">Get items (Promise)</a></td>
</tr>
<tr>
<td><a href="https://github.com/Enngage/KenticoCloudDeliveryTypeScriptSDK/wiki/TypeScript-SDK#creating-models">Creating models</a></td><td><a href="https://github.com/Enngage/KenticoCloudDeliveryTypeScriptSDK/wiki/JavaScript-SDK#creating-models">Creating models</a></td>
</tr>
<tr>
<td><a href="https://github.com/Enngage/KenticoCloudDeliveryTypeScriptSDK/wiki/TypeScript-SDK#dont-want-to-waste-time-creating-models-manually">Model generator</a></td><td><a href="https://github.com/Enngage/KenticoCloudDeliveryTypeScriptSDK/wiki/JavaScript-SDK#dont-want-to-waste-time-creating-models-manually">Model generator</a></td>
</tr>
<tr>
<td><a href="https://github.com/Enngage/KenticoCloudDeliveryTypeScriptSDK/wiki/TypeScript-SDK#initializing-deliveryclient">Initialize client</a></td><td><a href="https://github.com/Enngage/KenticoCloudDeliveryTypeScriptSDK/wiki/JavaScript-SDK#initializing-deliveryclient">Initialize client</a></td>
</tr>
<tr>
<td><a href="https://github.com/Enngage/KenticoCloudDeliveryTypeScriptSDK/wiki/TypeScript-SDK#using-query-parameters">Query parameters</a></td><td><a href="https://github.com/Enngage/KenticoCloudDeliveryTypeScriptSDK/wiki/JavaScript-SDK#using-query-parameters">Query parameters</a></td>
</tr>
<tr>
<td><a href="https://github.com/Enngage/KenticoCloudDeliveryTypeScriptSDK/wiki/TypeScript-SDK#filtering">Filtering</a></td><td><a href="https://github.com/Enngage/KenticoCloudDeliveryTypeScriptSDK/wiki/JavaScript-SDK#filtering">Filtering</a></td>
</tr>
<tr>
<td><a href="https://github.com/Enngage/KenticoCloudDeliveryTypeScriptSDK/wiki/TypeScript-SDK#sorting">Sorting</a></td><td><a href="https://github.com/Enngage/KenticoCloudDeliveryTypeScriptSDK/wiki/JavaScript-SDK#sorting">Sorting</a></td>
</tr>
<tr>
<td><a href="https://github.com/Enngage/KenticoCloudDeliveryTypeScriptSDK/wiki/TypeScript-SDK#getting-localized-items">Localization</a></td><td><a href="https://github.com/Enngage/KenticoCloudDeliveryTypeScriptSDK/wiki/JavaScript-SDK#getting-localized-items">Localization</a></td>
</tr>
<tr>
<td><a href="https://github.com/Enngage/KenticoCloudDeliveryTypeScriptSDK/wiki/TypeScript-SDK#property-binding-in-models">Property binding</a></td><td><a href="https://github.com/Enngage/KenticoCloudDeliveryTypeScriptSDK/wiki/JavaScript-SDK#property-binding-in-models">Property binding</a></td>
</tr>
<tr>
<td><a href="https://github.com/Enngage/KenticoCloudDeliveryTypeScriptSDK/wiki/TypeScript-SDK#preview-mode">Preview mode</a></td><td><a href="https://github.com/Enngage/KenticoCloudDeliveryTypeScriptSDK/wiki/JavaScript-SDK#preview-mode">Preview mode</a></td>
</tr>
<tr>
<td><a href="https://github.com/Enngage/KenticoCloudDeliveryTypeScriptSDK/wiki/TypeScript-SDK#url-slugs-links">URL slugs</a></td><td><a href="https://github.com/Enngage/KenticoCloudDeliveryTypeScriptSDK/wiki/JavaScript-SDK#url-slugs-links">URL slugs</a></td>
</tr>
<tr>
<td><a href="https://github.com/Enngage/KenticoCloudDeliveryTypeScriptSDK/wiki/TypeScript-SDK#resolving-modular-content-in-rich-text-fields">Rich text resolver</a></td><td><a href="https://github.com/Enngage/KenticoCloudDeliveryTypeScriptSDK/wiki/JavaScript-SDK#resolving-modular-content-in-rich-text-fields">Rich text resolver</a></td>
</tr>
<tr>
<td><a href="https://github.com/Enngage/KenticoCloudDeliveryTypeScriptSDK/wiki/TypeScript-SDK#strongly-typed-nested-property">Strongly typed nested property</a></td><td>N/A</td>
</tr>

<tr>
<td><a href="https://github.com/Enngage/KenticoCloudDeliveryTypeScriptSDK/wiki/TypeScript-SDK#getting-content-types">Get types</a></td><td><a href="https://github.com/Enngage/KenticoCloudDeliveryTypeScriptSDK/wiki/JavaScript-SDK#getting-content-types">Get types</a></td>
</tr>

<tr>
<td><a href="https://github.com/Enngage/KenticoCloudDeliveryTypeScriptSDK/wiki/TypeScript-SDK#working-with-taxonomies">Get taxonomies</a></td><td><a href="https://github.com/Enngage/KenticoCloudDeliveryTypeScriptSDK/wiki/JavaScript-SDK#working-with-taxonomies">Get taxonomies</a></td>
</tr>
<tr>
<th colspan="2">Errors</th>
</tr>
<tr>
<td><a href="https://github.com/Enngage/KenticoCloudDeliveryTypeScriptSDK/wiki/TypeScript-SDK#handling-errors">Handling errors</a></td><td><a href="https://github.com/Enngage/KenticoCloudDeliveryTypeScriptSDK/wiki/JavaScript-SDK#handling-errors">Handling errors</a></td>
</tr>
<tr>
<th colspan="2">Debugging</th>
</tr>
<tr>
<td><a href="https://github.com/Enngage/KenticoCloudDeliveryTypeScriptSDK/wiki/TypeScript-SDK#accessing-request-data">Request data</a></td><td><a href="https://github.com/Enngage/KenticoCloudDeliveryTypeScriptSDK/wiki/JavaScript-SDK#accessing-request-data">Request data</a></td>
</tr>
<tr>
<td><a href="https://github.com/Enngage/KenticoCloudDeliveryTypeScriptSDK/wiki/TypeScript-SDK#installation#getting-url-of-a-query">Getting URL</a></td><td><a href="https://github.com/Enngage/KenticoCloudDeliveryTypeScriptSDK/wiki/JavaScript-SDK#getting-url-of-a-query">Getting URL</a></td>
</tr>
</tbody>
</table>

## Quick start

```
npm i kentico-cloud-delivery-typescript-sdk --save
```

### TypeScript (ES6)

```typescript
import { ContentItem, Fields } from 'kentico-cloud-delivery-typescript-sdk';

/**
Each content type needs to have model class
*/
export class Movie extends ContentItem {
  public title: Fields.TextField;
<<<<<<< HEAD
  public stars: Actor[];
}
```

### Property binding in models

Kentico Cloud returns all element names in **lowercase**. Because Javascript properties are case sensitive, the binding will fail if your property is called, for example, *firstName*. You can either use **codeName() decorator** that comes with the SDK, **lowercase only properties** or use a custom resolver to bind fields to their proper names:

```typescript
import { ContentItem, Fields, FieldsDecorator } from 'kentico-cloud-delivery-typescript-sdk';

export class Actor extends ContentItem {
  @FieldsDecorator.codeName('firstname')
  public firstName: Fields.TextField;
  public lastName: Fields.TextField;
  public bio: Fields.RichTextField;

    constructor() {
    super({
      propertyResolver: ((fieldName: string) => {
        if (fieldName === 'lastname') { // lowercase field returned by Kentico delivery API
          return 'lastName'; // name of 'Actor.firstName' property
        }
        return fieldName;
      })
    });
  }
=======
>>>>>>> f0db7537
}

/**
* Type resolvers make sure instance of proper class is created for your content types
*/
let typeResolvers: TypeResolver[] = [
    new TypeResolver('movie', () => new Movie()),
  ];

/**
 * Create new instance of Delivery Client
 */
var deliveryClient = new DeliveryClient(
  new DeliveryClientConfig('projectId', typeResolvers)
  );

/**
* Get data from Cloud
*/
deliveryClient.items<Movie>()
  .type('movie')
  .get()
  .subscribe(response => {
    console.log(response);
    // you can access strongly types properties
    console.log(response.items[0].title.text);
  });
```
### JavaScript (CommonJS)

```javascript
var KenticoCloud = require('kentico-cloud-delivery-typescript-sdk');

/**
Each content type needs to have model class
*/
class Movie extends KenticoCloud.ContentItem {
    constructor() {
        super();
    }
}

/**
* Type resolvers make sure instance of proper class is created for your content types
*/
var typeResolvers = [
    new KenticoCloud.TypeResolver('movie', () => new Movie()),
];

/**
 * Delivery client configuration object
 */
var config = new KenticoCloud.DeliveryClientConfig(projectId, typeResolvers);

/**
 * Create new instance of Delivery Client
 */
var deliveryClient = new KenticoCloud.DeliveryClient(config);

/**
 * Fetch all items of 'movie' type and given parameters from Kentico Cloud
 */
deliveryClient.items()
    .type('movie')
    .get()
    .subscribe(response => console.log(response));
```


## Scripts

- Use `npm test` to run all tests.
- Use `npm run dev-test` to run developer tests created in `dev-test` folder. Use this for your testing purposes.
- Use `npm run nodejs-test` runs Node.js application and checks if response was successful
- Use `npm run build` to generate definitions & dist from the contents of `lib` folder.
- Use `npm run coveralls` to push coverage data directly to [https://coveralls.io](https://coveralls.io). Can be executed only after running`npm test`.

## Feedback & Contribution

Feedback & Contributions are welcomed. Feel free to take/start an issue & submit PR.
<|MERGE_RESOLUTION|>--- conflicted
+++ resolved
@@ -114,36 +114,6 @@
 */
 export class Movie extends ContentItem {
   public title: Fields.TextField;
-<<<<<<< HEAD
-  public stars: Actor[];
-}
-```
-
-### Property binding in models
-
-Kentico Cloud returns all element names in **lowercase**. Because Javascript properties are case sensitive, the binding will fail if your property is called, for example, *firstName*. You can either use **codeName() decorator** that comes with the SDK, **lowercase only properties** or use a custom resolver to bind fields to their proper names:
-
-```typescript
-import { ContentItem, Fields, FieldsDecorator } from 'kentico-cloud-delivery-typescript-sdk';
-
-export class Actor extends ContentItem {
-  @FieldsDecorator.codeName('firstname')
-  public firstName: Fields.TextField;
-  public lastName: Fields.TextField;
-  public bio: Fields.RichTextField;
-
-    constructor() {
-    super({
-      propertyResolver: ((fieldName: string) => {
-        if (fieldName === 'lastname') { // lowercase field returned by Kentico delivery API
-          return 'lastName'; // name of 'Actor.firstName' property
-        }
-        return fieldName;
-      })
-    });
-  }
-=======
->>>>>>> f0db7537
 }
 
 /**
